{
 "metadata": {
  "language_info": {
   "codemirror_mode": {
    "name": "ipython",
    "version": 3
   },
   "file_extension": ".py",
   "mimetype": "text/x-python",
   "name": "python",
   "nbconvert_exporter": "python",
   "pygments_lexer": "ipython3",
   "version": "3.9.4"
  },
  "orig_nbformat": 4,
  "kernelspec": {
   "name": "python3",
   "display_name": "Python 3.9.4 64-bit ('.venv': venv)"
  },
  "interpreter": {
   "hash": "c484902075b9b591018dc2ffc5e2cdb3938ae1c834da78dc157748a19c03d2a5"
  }
 },
 "nbformat": 4,
 "nbformat_minor": 2,
 "cells": [
  {
   "cell_type": "code",
   "execution_count": 1,
   "metadata": {},
   "outputs": [],
   "source": [
    "%%capture\n",
    "# ignore warnings in this cell\n",
    "%load_ext autoreload\n",
    "%autoreload 2\n",
    "\n",
    "import os\n",
    "os.environ[\"USE_NUMBA\"] = \"1\"\n",
    "import random\n",
    "\n",
    "from eals.eals import ElementwiseAlternatingLeastSquares, load_model\n",
    "from eals.util import create_user_items"
   ]
  },
  {
   "cell_type": "code",
   "execution_count": 2,
   "metadata": {},
   "outputs": [],
   "source": [
    "# Data preparation\n",
    "user_count = 2000\n",
    "item_count = 1000\n",
    "data_count = user_count * 20\n",
    "new_user_count = 200\n",
    "new_item_count = 100\n",
    "\n",
    "user_items = lambda: create_user_items(\n",
    "    user_count=user_count + new_user_count,\n",
    "    item_count=item_count + new_item_count,\n",
    "    data_count=data_count,\n",
    ")"
   ]
  },
  {
   "cell_type": "code",
   "execution_count": 3,
   "metadata": {},
   "outputs": [
    {
     "output_type": "stream",
     "name": "stdout",
     "text": [
<<<<<<< HEAD
      "CPU times: user 997 ms, sys: 96.4 ms, total: 1.09 s\nWall time: 172 ms\n"
=======
      "CPU times: user 1 s, sys: 76.8 ms, total: 1.08 s\nWall time: 165 ms\n"
>>>>>>> 31e4b421
     ]
    }
   ],
   "source": [
    "# Benchmarking fit()\n",
    "\n",
    "model = ElementwiseAlternatingLeastSquares(max_iter=10)\n",
    "model.fit(user_items())  # warm up\n",
    "%time model.fit(user_items())"
   ]
  },
  {
   "cell_type": "code",
   "execution_count": 4,
   "metadata": {},
   "outputs": [
    {
     "output_type": "stream",
     "name": "stdout",
     "text": [
<<<<<<< HEAD
      "26.3 µs ± 232 ns per loop (mean ± std. dev. of 7 runs, 10000 loops each)\n",
      "9.18 µs ± 86.5 ns per loop (mean ± std. dev. of 7 runs, 100000 loops each)\n",
      "25.4 µs ± 736 ns per loop (mean ± std. dev. of 7 runs, 10000 loops each)\n"
=======
      "24.8 µs ± 315 ns per loop (mean ± std. dev. of 7 runs, 10000 loops each)\n",
      "25.3 µs ± 1.05 µs per loop (mean ± std. dev. of 7 runs, 10000 loops each)\n",
      "25.2 µs ± 1.11 µs per loop (mean ± std. dev. of 7 runs, 10000 loops each)\n"
>>>>>>> 31e4b421
     ]
    }
   ],
   "source": [
    "# Benchmarking update_user()\n",
    "\n",
    "# existing users only\n",
    "model = ElementwiseAlternatingLeastSquares()\n",
    "model.init_data(user_items())\n",
    "model.update_user(random.randrange(user_count))  # warm up\n",
    "%timeit model.update_user(random.randrange(user_count))\n",
    "\n",
    "# new users only\n",
    "model = ElementwiseAlternatingLeastSquares()\n",
    "model.init_data(user_items())\n",
    "model.update_user(random.randrange(user_count, user_count + new_user_count))  # warm up\n",
    "%timeit model.update_user(random.randrange(user_count, user_count + new_user_count))\n",
    "\n",
    "# mixed users\n",
    "model = ElementwiseAlternatingLeastSquares()\n",
    "model.init_data(user_items())\n",
    "model.update_user(random.randrange(user_count + new_user_count))  # warm up\n",
    "%timeit model.update_user(random.randrange(user_count + new_user_count))"
   ]
  },
  {
   "cell_type": "code",
   "execution_count": 5,
   "metadata": {},
   "outputs": [
    {
     "output_type": "stream",
     "name": "stdout",
     "text": [
<<<<<<< HEAD
      "33.7 µs ± 208 ns per loop (mean ± std. dev. of 7 runs, 10000 loops each)\n",
      "9.24 µs ± 139 ns per loop (mean ± std. dev. of 7 runs, 100000 loops each)\n",
      "31.8 µs ± 390 ns per loop (mean ± std. dev. of 7 runs, 10000 loops each)\n"
=======
      "31 µs ± 203 ns per loop (mean ± std. dev. of 7 runs, 10000 loops each)\n",
      "30.3 µs ± 508 ns per loop (mean ± std. dev. of 7 runs, 10000 loops each)\n",
      "31 µs ± 178 ns per loop (mean ± std. dev. of 7 runs, 10000 loops each)\n"
>>>>>>> 31e4b421
     ]
    }
   ],
   "source": [
    "# Benchmarking update_item()\n",
    "\n",
    "# existing items only\n",
    "model = ElementwiseAlternatingLeastSquares()\n",
    "model.init_data(user_items())\n",
    "model.update_item(random.randrange(item_count))  # warm up\n",
    "%timeit model.update_item(random.randrange(item_count))\n",
    "\n",
    "# new items only\n",
    "model = ElementwiseAlternatingLeastSquares()\n",
    "model.init_data(user_items())\n",
    "model.update_item(random.randrange(item_count, item_count + new_item_count))  # warm up\n",
    "%timeit model.update_item(random.randrange(item_count, item_count + new_item_count))\n",
    "\n",
    "# mixed items\n",
    "model = ElementwiseAlternatingLeastSquares()\n",
    "model.init_data(user_items())\n",
    "model.update_item(random.randrange(item_count + new_item_count))  # warm up\n",
    "%timeit model.update_item(random.randrange(item_count + new_item_count))"
   ]
  },
  {
   "cell_type": "code",
   "execution_count": 6,
   "metadata": {},
   "outputs": [
    {
     "output_type": "stream",
     "name": "stdout",
     "text": [
<<<<<<< HEAD
      "130 µs ± 7.27 µs per loop (mean ± std. dev. of 7 runs, 1000 loops each)\n"
=======
      "121 µs ± 2.37 µs per loop (mean ± std. dev. of 7 runs, 1000 loops each)\n"
>>>>>>> 31e4b421
     ]
    }
   ],
   "source": [
    "# Benchmarking update_model()\n",
    "model = ElementwiseAlternatingLeastSquares()\n",
    "model.init_data(user_items())\n",
    "model.update_model(random.randrange(user_count), random.randrange(item_count))  # warm up\n",
    "%timeit -n 1000 model.update_model(random.randrange(user_count), random.randrange(item_count))"
   ]
  },
  {
   "cell_type": "code",
   "execution_count": 7,
   "metadata": {},
   "outputs": [
    {
     "output_type": "stream",
     "name": "stdout",
     "text": [
<<<<<<< HEAD
      "3.38 ms ± 17.7 µs per loop (mean ± std. dev. of 7 runs, 100 loops each)\n"
=======
      "3.36 ms ± 16.4 µs per loop (mean ± std. dev. of 7 runs, 100 loops each)\n"
>>>>>>> 31e4b421
     ]
    }
   ],
   "source": [
    "# Benchmarking calc_loss() for csr matrices\n",
    "model = ElementwiseAlternatingLeastSquares()\n",
    "model.init_data(user_items())\n",
    "model.calc_loss()  # warm up\n",
    "%timeit model.calc_loss()"
   ]
  },
  {
   "cell_type": "code",
   "execution_count": 8,
   "metadata": {},
   "outputs": [
    {
     "output_type": "stream",
     "name": "stdout",
     "text": [
<<<<<<< HEAD
      "13.5 ms ± 307 µs per loop (mean ± std. dev. of 7 runs, 100 loops each)\n"
=======
      "13.3 ms ± 130 µs per loop (mean ± std. dev. of 7 runs, 100 loops each)\n"
>>>>>>> 31e4b421
     ]
    }
   ],
   "source": [
    "# Benchmarking calc_loss() for lil matrices\n",
    "model = ElementwiseAlternatingLeastSquares()\n",
    "model.init_data(user_items())\n",
    "model._convert_data_for_online_training()\n",
    "model.calc_loss()  # warm up\n",
    "%timeit model.calc_loss()"
   ]
  },
  {
   "cell_type": "code",
   "execution_count": 9,
   "metadata": {},
   "outputs": [
    {
     "output_type": "stream",
     "name": "stdout",
     "text": [
      "Benchmarking calc_loss()\n",
      "real data (2020-08-24-view0100.json), csr matrix\n",
<<<<<<< HEAD
      "  load data: (use cache: 2020-08-24-view0100-train_data.npy) 2.502926826477051 sec\n",
      "    user_count=1200777, item_count=110547, nnz=37342551\n",
      "  setup: 3.760756015777588 sec\n",
      "  elapsed: 4.434885263442993 sec\n"
=======
      "  load data: (use cache: 2020-08-24-view0100-train_data.npy) 2.6212830543518066 sec\n",
      "    user_count=1200777, item_count=110547\n",
      "  setup: 3.7227489948272705 sec\n",
      "  elapsed: 4.254499197006226 sec\n"
>>>>>>> 31e4b421
     ]
    }
   ],
   "source": [
    "%run benchmark.py -f 2020-08-24-view0100.json -m csr"
   ]
  },
  {
   "cell_type": "code",
   "execution_count": 10,
   "metadata": {},
   "outputs": [
    {
     "output_type": "stream",
     "name": "stdout",
     "text": [
      "Benchmarking calc_loss()\n",
      "real data (2020-08-24-view0100.json), lil matrix\n",
<<<<<<< HEAD
      "  load data: (use cache: 2020-08-24-view0100-train_data.npy) 2.098931074142456 sec\n",
      "    user_count=1200777, item_count=110547, nnz=37342551\n",
      "  setup: 30.239140033721924 sec\n",
      "  elapsed: 11.197751760482788 sec\n"
=======
      "  load data: (use cache: 2020-08-24-view0100-train_data.npy) 2.150024890899658 sec\n",
      "    user_count=1200777, item_count=110547\n",
      "  setup: 32.84961295127869 sec\n",
      "  elapsed: 12.16106390953064 sec\n"
>>>>>>> 31e4b421
     ]
    }
   ],
   "source": [
    "%run benchmark.py -f 2020-08-24-view0100.json -m lil"
   ]
  },
  {
   "cell_type": "code",
   "execution_count": 11,
   "metadata": {},
   "outputs": [
    {
     "output_type": "stream",
     "name": "stdout",
     "text": [
      "Serialization without compression\n",
      "CPU times: user 6.54 s, sys: 2.76 s, total: 9.29 s\n",
      "Wall time: 9.67 s\n",
      "Deserialization without compression\n",
      "converting type of user_items to np.float32\n",
      "CPU times: user 1min 36s, sys: 1min 53s, total: 3min 30s\n",
      "Wall time: 4min 15s\n",
      "Serialization with compression\n",
      "CPU times: user 6min 57s, sys: 4.95 s, total: 7min 2s\n",
      "Wall time: 7min 7s\n",
      "Deserialization with compression\n",
      "converting type of user_items to np.float32\n",
      "CPU times: user 1min 50s, sys: 2min 9s, total: 4min\n",
      "Wall time: 4min 41s\n"
     ]
    }
   ],
   "source": [
    "# Model serializetion benchmark\n",
    "# 2020-08-24-view0100.json と大体同じサイズのランダムデータ\n",
    "ui = create_user_items(\n",
    "    user_count=1200000,\n",
    "    item_count=110000,\n",
    "    data_count=37000000\n",
    ")\n",
    "model = ElementwiseAlternatingLeastSquares()\n",
    "model.init_data(ui)\n",
    "model._convert_data_for_online_training()\n",
    "\n",
    "print(\"Serialization without compression\")\n",
    "%time model.save(\"model.json\", compress=False)\n",
    "print(\"Deserialization without compression\")\n",
    "%time model = load_model(\"model.json\")\n",
    "print(\"Serialization with compression\")\n",
    "%time model.save(\"model.json.gz\", compress=True)\n",
    "print(\"Deserialization with compression\")\n",
    "%time model = load_model(\"model.json.gz\")"
   ]
  },
  {
   "cell_type": "code",
   "execution_count": null,
   "metadata": {},
   "outputs": [],
   "source": []
  }
 ]
}<|MERGE_RESOLUTION|>--- conflicted
+++ resolved
@@ -72,11 +72,7 @@
      "output_type": "stream",
      "name": "stdout",
      "text": [
-<<<<<<< HEAD
       "CPU times: user 997 ms, sys: 96.4 ms, total: 1.09 s\nWall time: 172 ms\n"
-=======
-      "CPU times: user 1 s, sys: 76.8 ms, total: 1.08 s\nWall time: 165 ms\n"
->>>>>>> 31e4b421
      ]
     }
    ],
@@ -97,15 +93,9 @@
      "output_type": "stream",
      "name": "stdout",
      "text": [
-<<<<<<< HEAD
       "26.3 µs ± 232 ns per loop (mean ± std. dev. of 7 runs, 10000 loops each)\n",
       "9.18 µs ± 86.5 ns per loop (mean ± std. dev. of 7 runs, 100000 loops each)\n",
       "25.4 µs ± 736 ns per loop (mean ± std. dev. of 7 runs, 10000 loops each)\n"
-=======
-      "24.8 µs ± 315 ns per loop (mean ± std. dev. of 7 runs, 10000 loops each)\n",
-      "25.3 µs ± 1.05 µs per loop (mean ± std. dev. of 7 runs, 10000 loops each)\n",
-      "25.2 µs ± 1.11 µs per loop (mean ± std. dev. of 7 runs, 10000 loops each)\n"
->>>>>>> 31e4b421
      ]
     }
    ],
@@ -140,15 +130,9 @@
      "output_type": "stream",
      "name": "stdout",
      "text": [
-<<<<<<< HEAD
       "33.7 µs ± 208 ns per loop (mean ± std. dev. of 7 runs, 10000 loops each)\n",
       "9.24 µs ± 139 ns per loop (mean ± std. dev. of 7 runs, 100000 loops each)\n",
       "31.8 µs ± 390 ns per loop (mean ± std. dev. of 7 runs, 10000 loops each)\n"
-=======
-      "31 µs ± 203 ns per loop (mean ± std. dev. of 7 runs, 10000 loops each)\n",
-      "30.3 µs ± 508 ns per loop (mean ± std. dev. of 7 runs, 10000 loops each)\n",
-      "31 µs ± 178 ns per loop (mean ± std. dev. of 7 runs, 10000 loops each)\n"
->>>>>>> 31e4b421
      ]
     }
    ],
@@ -183,11 +167,7 @@
      "output_type": "stream",
      "name": "stdout",
      "text": [
-<<<<<<< HEAD
       "130 µs ± 7.27 µs per loop (mean ± std. dev. of 7 runs, 1000 loops each)\n"
-=======
-      "121 µs ± 2.37 µs per loop (mean ± std. dev. of 7 runs, 1000 loops each)\n"
->>>>>>> 31e4b421
      ]
     }
    ],
@@ -208,11 +188,7 @@
      "output_type": "stream",
      "name": "stdout",
      "text": [
-<<<<<<< HEAD
       "3.38 ms ± 17.7 µs per loop (mean ± std. dev. of 7 runs, 100 loops each)\n"
-=======
-      "3.36 ms ± 16.4 µs per loop (mean ± std. dev. of 7 runs, 100 loops each)\n"
->>>>>>> 31e4b421
      ]
     }
    ],
@@ -233,11 +209,7 @@
      "output_type": "stream",
      "name": "stdout",
      "text": [
-<<<<<<< HEAD
       "13.5 ms ± 307 µs per loop (mean ± std. dev. of 7 runs, 100 loops each)\n"
-=======
-      "13.3 ms ± 130 µs per loop (mean ± std. dev. of 7 runs, 100 loops each)\n"
->>>>>>> 31e4b421
      ]
     }
    ],
@@ -261,17 +233,10 @@
      "text": [
       "Benchmarking calc_loss()\n",
       "real data (2020-08-24-view0100.json), csr matrix\n",
-<<<<<<< HEAD
       "  load data: (use cache: 2020-08-24-view0100-train_data.npy) 2.502926826477051 sec\n",
       "    user_count=1200777, item_count=110547, nnz=37342551\n",
       "  setup: 3.760756015777588 sec\n",
       "  elapsed: 4.434885263442993 sec\n"
-=======
-      "  load data: (use cache: 2020-08-24-view0100-train_data.npy) 2.6212830543518066 sec\n",
-      "    user_count=1200777, item_count=110547\n",
-      "  setup: 3.7227489948272705 sec\n",
-      "  elapsed: 4.254499197006226 sec\n"
->>>>>>> 31e4b421
      ]
     }
    ],
@@ -290,17 +255,10 @@
      "text": [
       "Benchmarking calc_loss()\n",
       "real data (2020-08-24-view0100.json), lil matrix\n",
-<<<<<<< HEAD
       "  load data: (use cache: 2020-08-24-view0100-train_data.npy) 2.098931074142456 sec\n",
       "    user_count=1200777, item_count=110547, nnz=37342551\n",
       "  setup: 30.239140033721924 sec\n",
       "  elapsed: 11.197751760482788 sec\n"
-=======
-      "  load data: (use cache: 2020-08-24-view0100-train_data.npy) 2.150024890899658 sec\n",
-      "    user_count=1200777, item_count=110547\n",
-      "  setup: 32.84961295127869 sec\n",
-      "  elapsed: 12.16106390953064 sec\n"
->>>>>>> 31e4b421
      ]
     }
    ],
