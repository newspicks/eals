--- conflicted
+++ resolved
@@ -21,10 +21,6 @@
 
         return nojit
 
-<<<<<<< HEAD
-=======
-
->>>>>>> 40d1b50d
 from .serializer import deserialize_eals_joblib, serialize_eals_joblib
 from .util import Timer
 
@@ -69,16 +65,6 @@
 
     def __init__(
         self,
-<<<<<<< HEAD
-        factors: int = 64,  # dimension of latent vectors
-        w0: float = 10,  # overall weight of missing data
-        alpha: float = 0.75,  # control parameter for significance level of popular items
-        regularization: float = 0.01,  # regularization parameter lambda
-        init_mean: float = 0,  # mean of initial lantent vectors
-        init_stdev: float = 0.01,  # stdev of initial lantent vectors
-        dtype=np.float32,
-        num_iter: int = 50,
-=======
         factors: int = 64,
         w0: float = 10,
         alpha: float = 0.75,
@@ -86,7 +72,6 @@
         init_mean: float = 0,
         init_stdev: float = 0.01,
         num_iter: int = 500,
->>>>>>> 40d1b50d
         num_iter_online: int = 1,
         random_state: Optional[int] = None,
     ):
@@ -246,72 +231,45 @@
         return V0
 
     def _convert_data_for_online_training(self):
-<<<<<<< HEAD
-        # update_model()等のためにlil_matrixに変換
+        """convert matrices to lil for online training"""
         if self._training_mode == "online":
             return
-        del self.user_items_csc
-        del self.W_csc
+        del self._user_items_csc
+        del self._W_csc
         gc.collect()
 
-        self.user_items_lil = self.user_items.tolil()
-        del self.user_items
+        self._user_items_lil = self._user_items.tolil()
+        del self._user_items
         gc.collect()
-        self.user_items_lil_t = self.user_items_lil.T
-
-        self.W_lil = self.W.tolil()
-        del self.W
+        self._user_items_lil_t = self._user_items_lil.T
+
+        self._W_lil = self._W.tolil()
+        del self._W
         gc.collect()
-        self.W_lil_t = self.W_lil.T
+        self._W_lil_t = self._W_lil.T
 
         self._training_mode = "online"
 
     def _convert_data_for_batch_training(self):
-        # update_user_and_SU_all()等のためにcsr/csc matrixに変換
+        """convert matrices to csr for batch training"""
         if self._training_mode == "batch":
             return
 
-        del self.user_items_lil_t
-        del self.W_lil_t
+        del self._user_items_lil_t
+        del self._W_lil_t
         gc.collect()
 
-        self.user_items = self.user_items_lil.tocsr()
-        del self.user_items_lil
+        self._user_items = self._user_items_lil.tocsr()
+        del self._user_items_lil
         gc.collect()
-        self.user_items_csc = self.user_items.tocsc()
-
-        self.W = self.W_lil.tocsr()
-        del self.W_lil
+        self._user_items_csc = self._user_items.tocsc()
+
+        self._W = self._W_lil.tocsr()
+        del self._W_lil
         gc.collect()
-        self.W_csc = self.W.tocsc()
+        self._W_csc = self._W.tocsc()
 
         self._training_mode = "batch"
-=======
-        # convert matrices to lil for online training
-        if self._training_mode != "online":
-            self._user_items_lil = self._user_items.tolil()
-            self._user_items_lil_t = self._user_items_lil.T
-            self._W_lil = self._W.tolil()
-            self._W_lil_t = self._W_lil.T
-            del self._user_items
-            del self._user_items_csc
-            del self._W
-            del self._W_csc
-            self._training_mode = "online"
-
-    def _convert_data_for_batch_training(self):
-        # convert matrices to csr for batch training
-        if self._training_mode != "batch":
-            self._user_items = self._user_items_lil.tocsr()
-            self._user_items_csc = self._user_items.tocsc()
-            self._W = self._W_lil.tocsr()
-            self._W_csc = self._W.tocsc()
-            del self._user_items_lil
-            del self._user_items_lil_t
-            del self._W_lil
-            del self._W_lil_t
-            self._training_mode = "batch"
->>>>>>> 40d1b50d
 
     def _update_user(self, u):
         """Update the user latent vector"""
