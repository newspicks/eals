import json
import random

import click
import numpy as np
import scipy.sparse as sp

from .eals import ElementwiseAlternatingLeastSquares
from .util import create_user_items


@click.command(help="run MF for all feedback data")
@click.option("--num-iter", type=int, default=50)
def main(num_iter):
    batch_user_items, online_user_items = create_user_items1()
<<<<<<< HEAD
    model = ElementwiseAlternatingLeastSquares(
        random_state=8, show_loss=True, num_iter=num_iter
    )
    model.fit(batch_user_items)
    for vec in model.user_factors()[:3]:
=======
    model = ElementwiseAlternatingLeastSquares(random_state=8, num_iter=max_iter)
    model.fit(batch_user_items, show_loss=True)
    for vec in model.user_factors[:3]:
>>>>>>> 40d1b50d
        print(f"user: {vec}")
    for vec in model.item_factors[:3]:
        print(f"item: {vec}")
    for i in range(online_user_items.shape[0]):
        for j in online_user_items.indices[
            online_user_items.indptr[i] : online_user_items.indptr[i + 1]
        ]:
            model.update_model(i, j, show_loss=True)


def create_user_items1():
    batch_user_items = create_user_items(
        user_count=2000,
        item_count=1000,
        data_count=2000 * 20,
        rating_fn=lambda data_count: (np.random.rand(data_count) * 10 + 2).astype(np.float32),
        random_seed=8,
    )
    online_user_items = create_user_items(
        user_count=2200,
        item_count=1100,
        data_count=1000,
        rating_fn=lambda data_count: (np.random.rand(data_count) * 10 + 2).astype(np.float32),
        random_seed=8,
    )
    return batch_user_items, online_user_items


def create_user_items2():
    filename = "../exp02/data/2020-08-24-view0100.json"

    print(f"loading {filename}")
    with open(filename) as f:
        data = json.load(f)
    train_data = data["train_data"]
    test_data = data["test_data"]
    batch_user_items = create_csr_matrix(train_data)
    online_user_items = create_csr_matrix(test_data)
    return batch_user_items, online_user_items


def create_csr_matrix(data, user_count=None, item_count=None):
    # 重みを変更
    weights = [1, 1, 1.5, 1.5]
    print("modifying weights")
    new_data = [(x[0], x[1], weights[0]) for x in data if x[2] == 0.01]
    new_data += [(x[0], x[1], weights[1]) for x in data if x[2] == 0.05]
    new_data += [(x[0], x[1], weights[2]) for x in data if x[2] == 1]
    new_data += [(x[0], x[1], weights[3]) for x in data if x[2] == 2]
    data = new_data

    print("creating CSR matrix")
    user_inds, item_inds, weights = zip(*data)
    if user_count and item_count:
        user_items = sp.csr_matrix(
            (weights, (user_inds, item_inds)), shape=(user_count, item_count), dtype=np.float32
        )
    else:
        user_items = sp.csr_matrix((weights, (user_inds, item_inds)), dtype=np.float32)
    print(f"user_items: size={user_items.shape}, nnz={user_items.nnz}")
    return user_items


if __name__ == "__main__":
    main()<|MERGE_RESOLUTION|>--- conflicted
+++ resolved
@@ -13,17 +13,11 @@
 @click.option("--num-iter", type=int, default=50)
 def main(num_iter):
     batch_user_items, online_user_items = create_user_items1()
-<<<<<<< HEAD
     model = ElementwiseAlternatingLeastSquares(
         random_state=8, show_loss=True, num_iter=num_iter
     )
     model.fit(batch_user_items)
     for vec in model.user_factors()[:3]:
-=======
-    model = ElementwiseAlternatingLeastSquares(random_state=8, num_iter=max_iter)
-    model.fit(batch_user_items, show_loss=True)
-    for vec in model.user_factors[:3]:
->>>>>>> 40d1b50d
         print(f"user: {vec}")
     for vec in model.item_factors[:3]:
         print(f"item: {vec}")
