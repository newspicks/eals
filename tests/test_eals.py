--- conflicted
+++ resolved
@@ -43,17 +43,11 @@
     # - This implies U[0,0] = 1 / (1 + regularization) after the 1st update
     user_items = sps.csc_matrix([[1.0]])
     U0 = V0 = np.array([[1.0]])
-<<<<<<< HEAD
-    mock_init_U.return_value = U0
-    mock_init_V.return_value = V0
-    reg = 0.01
-    model = ElementwiseAlternatingLeastSquares(reg=reg, factors=U0.shape[1])
-    model.init_data(user_items)
-=======
+    mock_init_U.return_value = U0
+    mock_init_V.return_value = V0
     regularization = 0.01
     model = ElementwiseAlternatingLeastSquares(regularization=regularization, factors=U0.shape[1])
-    model.init_data(user_items, U0, V0)
->>>>>>> fe1c6712
+    model.init_data(user_items)
     old_user_vec = model.update_user(0)
     assert np.allclose(old_user_vec, [[1.0]])
     assert np.allclose(model.U, [[1 / (1 + regularization)]])
@@ -67,17 +61,11 @@
     # - This implies V[0,0] = 1 / (1 + regularization) after the 1st update
     user_items = sps.csc_matrix([[1.0]])
     U0 = V0 = np.array([[1.0]])
-<<<<<<< HEAD
-    mock_init_U.return_value = U0
-    mock_init_V.return_value = V0
-    reg = 0.02
-    model = ElementwiseAlternatingLeastSquares(reg=reg, factors=U0.shape[1])
-    model.init_data(user_items)
-=======
+    mock_init_U.return_value = U0
+    mock_init_V.return_value = V0
     regularization = 0.02
     model = ElementwiseAlternatingLeastSquares(regularization=regularization, factors=U0.shape[1])
-    model.init_data(user_items, U0, V0)
->>>>>>> fe1c6712
+    model.init_data(user_items)
     old_item_vec = model.update_item(0)
     assert np.allclose(old_item_vec, [[1.0]])
     assert np.allclose(model.V, [[1 / (1 + regularization)]])
@@ -141,17 +129,11 @@
     # Almost the same test as test_update_user()
     user_items = sps.csc_matrix([[1.0]])
     U0 = V0 = np.array([[1.0]])
-<<<<<<< HEAD
-    mock_init_U.return_value = U0
-    mock_init_V.return_value = V0
-    reg = 0.01
-    model = ElementwiseAlternatingLeastSquares(reg=reg, factors=U0.shape[1])
-    model.init_data(user_items)
-=======
+    mock_init_U.return_value = U0
+    mock_init_V.return_value = V0
     regularization = 0.01
     model = ElementwiseAlternatingLeastSquares(regularization=regularization, factors=U0.shape[1])
-    model.init_data(user_items, U0, V0)
->>>>>>> fe1c6712
+    model.init_data(user_items)
     model.update_user_and_SU_all()
     assert np.allclose(model.U, [[1 / (1 + regularization)]])
     assert np.allclose(model.SU, model.U.T @ model.U)
@@ -163,17 +145,11 @@
     # Almost the same test as test_update_item()
     user_items = sps.csc_matrix([[1.0]])
     U0 = V0 = np.array([[1.0]])
-<<<<<<< HEAD
-    mock_init_U.return_value = U0
-    mock_init_V.return_value = V0
-    reg = 0.02
-    model = ElementwiseAlternatingLeastSquares(reg=reg, factors=U0.shape[1])
-    model.init_data(user_items)
-=======
+    mock_init_U.return_value = U0
+    mock_init_V.return_value = V0
     regularization = 0.02
     model = ElementwiseAlternatingLeastSquares(regularization=regularization, factors=U0.shape[1])
-    model.init_data(user_items, U0, V0)
->>>>>>> fe1c6712
+    model.init_data(user_items)
     model.update_item_and_SV_all()
     assert np.allclose(model.V, [[1 / (1 + regularization)]])
     assert np.allclose(model.SV, (model.V.T * model.Wi) @ model.V)
@@ -184,17 +160,11 @@
 def test_fit_no_iteration(mock_init_V, mock_init_U):
     user_items = sps.csc_matrix([[1.0, 0.0], [1.0, 1.0]])
     U0 = V0 = np.array([[0.5, 0.1, 0.2], [0.7, 0.8, 0.9]])
-<<<<<<< HEAD
     mock_init_U.return_value = U0
     mock_init_V.return_value = V0
     # Nothing happens if max_iter=0
     model = ElementwiseAlternatingLeastSquares(max_iter=0, factors=U0.shape[1])
     model.fit(user_items)
-=======
-    # Nothing happens if num_iter=0
-    model = ElementwiseAlternatingLeastSquares(num_iter=0, factors=U0.shape[1])
-    model.fit(user_items, U0, V0)
->>>>>>> fe1c6712
     assert np.allclose(model.U, U0)
     assert np.allclose(model.V, V0)
 
@@ -204,17 +174,11 @@
 def test_fit_one_iteration(mock_init_V, mock_init_U):
     user_items = sps.csc_matrix([[1.0, 0.0], [1.0, 1.0]])
     U0 = V0 = np.array([[0.5, 0.1, 0.2], [0.7, 0.8, 0.9]])
-<<<<<<< HEAD
     mock_init_U.return_value = U0
     mock_init_V.return_value = V0
     # (fit with max_iter=1) == init_data + update_user_and_SU_all + update_item_and_SV_all
     model_actual = ElementwiseAlternatingLeastSquares(max_iter=1, factors=U0.shape[1])
     model_actual.fit(user_items)
-=======
-    # (fit with num_iter=1) == init_data + update_user_and_SU_all + update_item_and_SV_all
-    model_actual = ElementwiseAlternatingLeastSquares(num_iter=1, factors=U0.shape[1])
-    model_actual.fit(user_items, U0, V0)
->>>>>>> fe1c6712
     model_expected = ElementwiseAlternatingLeastSquares(factors=U0.shape[1])
     model_expected.init_data(user_items)
     model_expected.update_user_and_SU_all()
@@ -271,23 +235,14 @@
     user_items = sps.csc_matrix([[1.0], [0.0]])
     U0 = np.array([[0.9], [0.5]])
     V0 = np.array([[1.0]])
-<<<<<<< HEAD
-    mock_init_U.return_value = U0
-    mock_init_V.return_value = V0
-    reg = 1
-    w0 = 1
-    alpha = 1
-    Wi = 1
-    model = ElementwiseAlternatingLeastSquares(reg=reg, w0=w0, alpha=alpha, factors=U0.shape[1])
-    model.init_data(user_items)
-=======
+    mock_init_U.return_value = U0
+    mock_init_V.return_value = V0
     regularization = 1
     w0 = 1
     alpha = 1
     Wi = 1
     model = ElementwiseAlternatingLeastSquares(regularization=regularization, w0=w0, alpha=alpha, factors=U0.shape[1])
-    model.init_data(user_items, U0, V0)
->>>>>>> fe1c6712
+    model.init_data(user_items)
 
     l_regularization = regularization * ((U0 ** 2).sum() + (V0 ** 2).sum())  # regularization term
     l_user0 = (user_items[0, 0] - U0[0] @ V0[0]) ** 2  # usual loss term
@@ -303,23 +258,14 @@
     user_items = sps.csc_matrix([[1.0], [0.0]])
     U0 = np.array([[0.9], [0.5]])
     V0 = np.array([[1.0]])
-<<<<<<< HEAD
-    mock_init_U.return_value = U0
-    mock_init_V.return_value = V0
-    reg = 1
-    w0 = 1
-    alpha = 1
-    Wi = 1
-    model = ElementwiseAlternatingLeastSquares(reg=reg, w0=w0, alpha=alpha, factors=U0.shape[1])
-    model.init_data(user_items)
-=======
+    mock_init_U.return_value = U0
+    mock_init_V.return_value = V0
     regularization = 1
     w0 = 1
     alpha = 1
     Wi = 1
     model = ElementwiseAlternatingLeastSquares(regularization=regularization, w0=w0, alpha=alpha, factors=U0.shape[1])
-    model.init_data(user_items, U0, V0)
->>>>>>> fe1c6712
+    model.init_data(user_items)
     model._convert_data_for_online_training()
 
     l_regularization = regularization * ((U0 ** 2).sum() + (V0 ** 2).sum())  # regularization term
